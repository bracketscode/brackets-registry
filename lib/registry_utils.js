--- conflicted
+++ resolved
@@ -139,13 +139,8 @@
         sortedEntries.push(registry[key]);
     });
     sortedEntries.sort(function (entry1, entry2) {
-<<<<<<< HEAD
         return getPublishTime((subkey && entry2[subkey]) || entry2) -
             getPublishTime((subkey && entry1[subkey]) || entry1);
-=======
-        return getPublishTime(subkey ? entry2[subkey] : entry2) -
-            getPublishTime(subkey ? entry1[subkey] : entry1);
->>>>>>> d37a5dc9
     });
     
     return sortedEntries;
